<template>
  <FolderContentsError v-if="document.error" :error="document.error" />
  <LoadingIndicator
    v-else-if="!document.data && document.loading"
    :error="document.error"
    class="w-10 h-full text-neutral-100 mx-auto"
  />
  <Navbar />
  <div class="flex w-full overflow-auto">
    <TextEditor
      v-if="contentLoaded"
      v-model:yjsContent="yjsContent"
      v-model:rawContent="rawContent"
      v-model:lastSaved="lastSaved"
      v-model:settings="settings"
      :user-list="allUsers.data || []"
      :fixed-menu="true"
      :bubble-menu="true"
      :timeout="timeout"
      :is-writable="isWritable"
      :entity-name="entityName"
      :entity="entity"
      @mentioned-users="(val) => (mentionedUsers = val)"
      @save-document="saveDocument"
    />
  </div>
</template>

<script setup>
import { fromUint8Array, toUint8Array } from "js-base64"
import Navbar from "@/components/Navbar.vue"
import {
  ref,
  computed,
  inject,
  onMounted,
  defineAsyncComponent,
  onBeforeUnmount,
} from "vue"
import { useRoute } from "vue-router"
import { useStore } from "vuex"
import { createResource } from "frappe-ui"
import { watchDebounced } from "@vueuse/core"
import { setBreadCrumbs } from "@/utils/files"
import { allUsers } from "@/resources/permissions"
import router from "@/router"
import LoadingIndicator from "frappe-ui/src/components/LoadingIndicator.vue"

const TextEditor = defineAsyncComponent(() =>
  import("@/components/DocEditor/TextEditor.vue")
)

const store = useStore()
const route = useRoute()
const emitter = inject("emitter")

const props = defineProps({
  entityName: String,
  team: String,
})

// Reactive data properties
const oldTitle = ref(null)
const title = ref(null)
const yjsContent = ref(null)
const settings = ref(null)
const rawContent = ref(null)
const contentLoaded = ref(false)
const isWritable = ref(false)
const entity = ref(null)
const mentionedUsers = ref([])
const timeout = ref(1000 + Math.floor(Math.random() * 1000))
const saveCount = ref(0)
const lastSaved = ref(0)
const titleVal = computed(() => title.value || oldTitle.value)
const comments = computed(() => store.state.allComments)
const userId = computed(() => store.state.user.id)
let intervalId = ref(null)

setTimeout(() => {
  watchDebounced(
    [rawContent, comments],
    () => {
      saveDocument()
    },
    {
      debounce: timeout.value,
      maxWait: 30000,
      immediate: true,
    }
  )
}, 1500)

const saveDocument = () => {
  if (isWritable.value || entity.value.comment) {
    updateDocument.submit({
      entity_name: props.entityName,
      doc_name: entity.value.document,
      title: titleVal.value,
      content: fromUint8Array(yjsContent.value),
      raw_content: rawContent.value,
      settings: settings.value,
      comments: comments.value,
      mentions: mentionedUsers.value,
      file_size: fromUint8Array(yjsContent.value).length,
    })
  }
}

const onSuccess = (data) => {
  if (!data.settings) {
    data.settings =
      '{ "docWidth": false, "docSize": true, "docFont": "font-fd-sans", "docHeader": false, "docHighlightAnnotations": false, "docSpellcheck": false}'
  }
  settings.value = JSON.parse(data.settings)
  store.commit("setActiveEntity", data)

  if (!("docSpellcheck" in settings.value)) {
    settings.value.docSpellcheck = 1
  }
  title.value = data.title
  oldTitle.value = data.title
  yjsContent.value = toUint8Array(data.content)
  rawContent.value = data.raw_content
  isWritable.value = data.owner === userId.value || !!data.write
  store.commit("setHasWriteAccess", isWritable)

  data.owner = data.owner === userId.value ? "You" : data.owner
  entity.value = data
  lastSaved.value = Date.now()
  contentLoaded.value = true
  setBreadCrumbs(data.breadcrumbs, data.is_private, () => {
    data.write && emitter.emit("rename")
  })
}
const document = createResource({
  url: "drive.api.permissions.get_entity_with_permissions",
  method: "GET",
  auto: true,
  params: {
    entity_name: props.entityName,
  },
<<<<<<< HEAD
  onSuccess(data) {
    setMetaData(data)
    data.file_size = formatSize(data.file_size)
    data.modified = formatDate(data.modified)
    data.creation = formatDate(data.creation)
    store.commit("setEntityInfo", [data])
    store.commit("setActiveEntity", data)
    if (!data.settings) {
      data.settings =
        '{ "docWidth": false, "docSize": true, "docFont": "font-fd-sans", "docHeader": false, "docHighlightAnnotations": false, "docSpellcheck": false}'
    }
    settings.value = JSON.parse(data.settings)

    if (!("docSpellcheck" in settings.value)) {
      settings.value.docSpellcheck = 1
    }
    title.value = data.title
    oldTitle.value = data.title
    yjsContent.value = toUint8Array(data.content)
    rawContent.value = data.raw_content
    isWritable.value = data.owner === userId.value || !!data.write
    store.commit("setHasWriteAccess", isWritable)
    data.owner = data.owner === userId.value ? "You" : data.owner
    entity.value = data
    lastSaved.value = Date.now()
    contentLoaded.value = true
    setBreadCrumbs(data.breadcrumbs, data.is_private, () => {
      data.write && emitter.emit("rename")
    })
  },
=======
  onSuccess,
>>>>>>> acc5d42a
  onError() {
    if (!store.getters.isLoggedIn) router.push({ name: "Login" })
  },
})

const updateDocument = createResource({
  url: "drive.api.files.save_doc",
  auto: false,
  onSuccess() {
    lastSaved.value = Date.now()
    saveCount.value++
  },
  onError(data) {
    console.log(data)
  },
})

onMounted(() => {
  allUsers.fetch({ team: route.params?.team })
  if (saveCount.value > 0) {
    intervalId.value = setInterval(() => {
      emitter.emit("triggerAutoSnapshot")
    }, 120000 + timeout.value)
  }
})

onBeforeUnmount(() => {
  if (saveCount.value) {
    saveDocument()
  }
  if (intervalId.value !== null) {
    clearInterval(intervalId.value)
  }
})
</script><|MERGE_RESOLUTION|>--- conflicted
+++ resolved
@@ -140,40 +140,7 @@
   params: {
     entity_name: props.entityName,
   },
-<<<<<<< HEAD
-  onSuccess(data) {
-    setMetaData(data)
-    data.file_size = formatSize(data.file_size)
-    data.modified = formatDate(data.modified)
-    data.creation = formatDate(data.creation)
-    store.commit("setEntityInfo", [data])
-    store.commit("setActiveEntity", data)
-    if (!data.settings) {
-      data.settings =
-        '{ "docWidth": false, "docSize": true, "docFont": "font-fd-sans", "docHeader": false, "docHighlightAnnotations": false, "docSpellcheck": false}'
-    }
-    settings.value = JSON.parse(data.settings)
-
-    if (!("docSpellcheck" in settings.value)) {
-      settings.value.docSpellcheck = 1
-    }
-    title.value = data.title
-    oldTitle.value = data.title
-    yjsContent.value = toUint8Array(data.content)
-    rawContent.value = data.raw_content
-    isWritable.value = data.owner === userId.value || !!data.write
-    store.commit("setHasWriteAccess", isWritable)
-    data.owner = data.owner === userId.value ? "You" : data.owner
-    entity.value = data
-    lastSaved.value = Date.now()
-    contentLoaded.value = true
-    setBreadCrumbs(data.breadcrumbs, data.is_private, () => {
-      data.write && emitter.emit("rename")
-    })
-  },
-=======
   onSuccess,
->>>>>>> acc5d42a
   onError() {
     if (!store.getters.isLoggedIn) router.push({ name: "Login" })
   },
