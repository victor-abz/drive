--- conflicted
+++ resolved
@@ -357,8 +357,12 @@
     },
   },
 
-<<<<<<< HEAD
-  mounted() {
+  async mounted() {
+    await this.$store.commit("setCurrentFolderID", "");
+    this.emitter.on("fetchFolderContents", () => {
+      this.$resources.folderContents.fetch();
+    });
+
     this.pasteListener = (e) => {
       if (
         (e.ctrlKey || e.metaKey) &&
@@ -375,13 +379,6 @@
     };
     window.addEventListener("keydown", this.deleteListener);
 
-=======
-  async mounted() {
-    await this.$store.commit("setCurrentFolderID", "");
-    this.emitter.on("fetchFolderContents", () => {
-      this.$resources.folderContents.fetch();
-    });
->>>>>>> fac5c183
     window.addEventListener(
       "dragover",
       function (e) {
@@ -402,12 +399,8 @@
   },
   unmounted() {
     this.$store.commit("setHasWriteAccess", false);
-<<<<<<< HEAD
-    this.dropzone.destroy();
     window.removeEventListener("keydown", this.pasteListener);
     window.removeEventListener("keydown", this.deleteListener);
-=======
->>>>>>> fac5c183
   },
   methods: {
     openEntity(entity) {
