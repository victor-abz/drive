<template>
  <div class="h-full flex flex-col">
    <slot name="toolbar"></slot>
    <div v-if="isEmpty" class="flex-1">
      <slot name="placeholder"></slot>
    </div>
    <div v-else class="h-full px-5 md:px-0" @click="deselectAll">
      <div class="mt-3" v-if="folders.length > 0">
        <div class="text-gray-600 font-medium">Folders</div>
        <div class="flex flex-row flex-wrap gap-5 mt-4">
          <div
            class="md:w-[212px] rounded-lg border group select-none"
            v-for="folder in folders"
            :key="folder.name"
            @dblclick="dblClickEntity(folder)"
            @click="selectEntity(folder, $event, displayOrderedEntities)"
            @contextmenu="
              handleEntityContext(folder, $event, displayOrderedEntities)
            "
            draggable="true"
            @dragstart="dragStart(folder, $event)"
            @drop="onDrop(folder)"
            @dragenter.prevent
            @dragover.prevent
            :class="
              selectedEntities.includes(folder)
                ? 'bg-blue-100'
                : 'hover:bg-blue-50'
            "
          >
            <div class="h-28 md:h-32 place-items-center grid">
              <svg
                :style="{ fill: folder.color }"
                :draggable="false"
                width="46"
                height="40"
                viewBox="0 0 46 40"
                fill="#32a852"
                xmlns="http://www.w3.org/2000/svg"
              >
                <path
                  d="M0.368197 17.3301C0.17175 15.5535 1.56262 14.0004 3.35002 14.0004H42.65C44.4374 14.0004 45.8283 15.5535 45.6318 17.3301L43.7155 34.6599C43.3794 37.6999 40.8104 40.0004 37.7519 40.0004H8.24812C5.18961 40.0004 2.62062 37.6999 2.28447 34.6599L0.368197 17.3301Z"
                />
                <path
                  d="M43.125 11V9C43.125 6.79086 41.3341 5 39.125 5H20.312C20.1914 5 20.0749 4.95643 19.9839 4.8773L14.6572 0.245394C14.4752 0.0871501 14.2422 0 14.001 0H6.87501C4.66587 0 2.87501 1.79086 2.87501 4V11C2.87501 11.5523 3.32272 12 3.87501 12H42.125C42.6773 12 43.125 11.5523 43.125 11Z"
                />
              </svg>
            </div>
            <div class="px-3.5 pb-2.5">
              <h3 class="truncate text-[14px] font-medium">
                {{ folder.title }}
              </h3>
              <p class="truncate text-sm text-gray-600 mt-1">
                {{ folder.modified }}
              </p>
            </div>
          </div>
        </div>
      </div>
      <div
        :class="folders.length > 0 ? 'mt-8' : 'mt-3'"
        v-if="files.length > 0"
      >
        <div class="text-gray-600 font-medium">Files</div>
        <div class="flex flex-row flex-wrap gap-5 mt-4">
          <div
            class="md:w-[212px] rounded-lg border group select-none"
            v-for="file in files"
            :key="file.name"
            @dblclick="dblClickEntity(file)"
            @click="selectEntity(file, $event, displayOrderedEntities)"
            draggable="true"
            @dragstart="dragStart(file, $event)"
            @dragenter.prevent
            @dragover.prevent
            :class="
              selectedEntities.includes(file)
                ? 'bg-blue-100'
                : 'hover:bg-blue-50'
            "
            @contextmenu="
              handleEntityContext(file, $event, displayOrderedEntities)
            "
          >
            <div class="h-28 md:h-32 place-items-center grid">
              <img
                :src="getIconUrl(formatMimeType(file.mime_type))"
                class="h-14"
                :draggable="false"
              />
            </div>
            <div class="px-3.5 md:h-16 content-center grid">
              <h3 class="truncate text-[14px] font-medium">{{ file.title }}</h3>
              <div
                class="truncate text-sm text-gray-600 flex mt-1 place-items-center"
              >
                <img
                  :src="getIconUrl(formatMimeType(file.mime_type))"
                  class="h-3.5 mr-1.5"
                />
                <p>{{ getFileSubtitle(file) }}</p>
              </div>
            </div>
          </div>
        </div>
      </div>
    </div>
  </div>
</template>

<script>
import { FeatherIcon } from 'frappe-ui';
import { formatMimeType } from '@/utils/format';
import getIconUrl from '@/utils/getIconUrl';

export default {
  name: 'GridView',
  components: {
    FeatherIcon,
  },
  props: {
    folderContents: {
      type: Array,
    },
    selectedEntities: {
      type: Array,
    },
  },
  computed: {
    isEmpty() {
      return this.folderContents && this.folderContents.length === 0;
    },
    folders() {
      return this.folderContents
        ? this.folderContents.filter((x) => x.is_group === 1)
        : [];
    },
    files() {
      return this.folderContents
        ? this.folderContents.filter((x) => x.is_group === 0)
        : [];
    },
    displayOrderedEntities() {
      return this.folders.concat(this.files);
    },
  },
  emits: [
    'entitySelected',
    'openEntity',
    'showEntityContext',
    'showEmptyEntityContext',
    'fetchFolderContents',
  ],
  methods: {
    getFileSubtitle(file) {
      let fileSubtitle = formatMimeType(file.mime_type);
      fileSubtitle =
        fileSubtitle.charAt(0).toUpperCase() + fileSubtitle.slice(1);
      return `${fileSubtitle} ∙ ${file.modified}`;
    },
    selectEntity(entity, event, entities) {
      event.stopPropagation();
      this.$emit('showEntityContext', null);
      this.$emit('showEmptyEntityContext', null);
      let selectedEntities = this.selectedEntities;
      if (event.ctrlKey || event.metaKey) {
        const index = selectedEntities.indexOf(entity);
        index > -1
          ? selectedEntities.splice(index, 1)
          : selectedEntities.push(entity);
        this.$emit('entitySelected', selectedEntities);
      } else if (event.shiftKey) {
        let shiftSelect;
        selectedEntities.push(entity);
        const firstIndex = entities.indexOf(selectedEntities[0]);
        const lastIndex = entities.indexOf(
          selectedEntities[selectedEntities.length - 1]
        );
        if (firstIndex > lastIndex) {
          shiftSelect = entities.slice(lastIndex, firstIndex);
        } else {
          shiftSelect = entities.slice(firstIndex, lastIndex);
        }
        shiftSelect.slice(1).map((file) => {
          selectedEntities.push(file);
        });
      } else {
        selectedEntities = [entity];
        this.$emit('entitySelected', selectedEntities);
      }
      this.$store.commit(
        'setEntityInfo',
        selectedEntities[selectedEntities.length - 1]
      );
    },
    dblClickEntity(entity) {
      this.$emit('openEntity', entity);
    },
    deselectAll() {
      this.$emit('entitySelected', []);
      this.$store.commit('setEntityInfo', null);
      this.$emit('showEntityContext', null);
    },
    handleEntityContext(entity, event, entities) {
      event.preventDefault(event);
      if (this.selectedEntities.length <= 1) {
        this.selectEntity(entity, event, entities);
      }
      this.$store.commit('setEntityInfo', entity);
      this.$emit('showEntityContext', { x: event.clientX, y: event.clientY });
    },
    dragStart(entity, event) {
      event.dataTransfer.dropEffect = 'move';
      event.dataTransfer.effectAllowed = 'move';
<<<<<<< HEAD
      // for when a user directly drags a single file
      if (this.selectedEntities.length === 0) {
        this.selectEntity(entity, event);
=======
      // for when a user directly drags a single file 
      if (this.selectedEntities.length <= 1) {
        this.selectEntity(entity, event) 
>>>>>>> a6a47290
      }
    },

    async onDrop(newParent) {
      for (let i = 0; i < this.selectedEntities.length; i++) {
        await this.$resources.moveEntity.submit({
          method: 'move',
          entity_name: this.selectedEntities[i].name,
          new_parent: newParent.name,
        });
      }
      this.deselectAll();
      this.$emit('fetchFolderContents');
    },
  },
  resources: {
    moveEntity() {
      return {
        url: 'drive.api.files.call_controller_method',
        method: 'POST',
        params: {
          method: 'move',
          entity_name: 'entity name',
          new_parent: 'new entity parent',
        },
        validate(params) {
          if (!params?.new_parent) {
            return 'New parent is required';
          }
        },
      };
    },
  },
  setup() {
    return { formatMimeType, getIconUrl };
  },
};
</script><|MERGE_RESOLUTION|>--- conflicted
+++ resolved
@@ -212,15 +212,9 @@
     dragStart(entity, event) {
       event.dataTransfer.dropEffect = 'move';
       event.dataTransfer.effectAllowed = 'move';
-<<<<<<< HEAD
-      // for when a user directly drags a single file
-      if (this.selectedEntities.length === 0) {
-        this.selectEntity(entity, event);
-=======
       // for when a user directly drags a single file 
       if (this.selectedEntities.length <= 1) {
         this.selectEntity(entity, event) 
->>>>>>> a6a47290
       }
     },
 
