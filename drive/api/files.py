--- conflicted
+++ resolved
@@ -34,12 +34,14 @@
     else:
         return existing_folder.name
 
+
 @frappe.whitelist()
 def get_home_folder_id(user=None):
     """Returns user directory name from user's unique id"""
     if not user:
         user = frappe.session.user
     return hashlib.md5(user.encode("utf-8")).hexdigest()
+
 
 @frappe.whitelist()
 def create_document_entity(title, content, parent=None):
@@ -50,39 +52,23 @@
     new_title = get_new_title(title, parent)
 
     parent = frappe.form_dict.parent or user_directory.name
-<<<<<<< HEAD
 
     drive_doc = frappe.new_doc("Drive Document")
     drive_doc.title = new_title
-    drive_doc.content =  content
+    drive_doc.content = content
     drive_doc.save()
-    
+
     drive_entity = frappe.new_doc("Drive Entity")
     drive_entity.title = new_title
     drive_entity.name = uuid.uuid4().hex
     drive_entity.parent_drive_entity = parent
     drive_entity.mime_type = "frappe_doc"
+    drive_entity.document = drive_doc
 
     drive_entity.flags.file_created = True
     frappe.local.rollback_observers.append(drive_entity)
     drive_entity.save()
-=======
-    document_entity = frappe.new_doc("Drive Document")
-    document_entity.title = title
-    document_entity.content = content
-    document_entity.save()
-
-    drive_doc_entity = frappe.new_doc("Drive Entity")
-    drive_doc_entity.title = title
-    drive_doc_entity.name = uuid.uuid4().hex
-    drive_doc_entity.parent_drive_entity = parent
-    drive_doc_entity.mime_type = "frappe_doc"
-    drive_doc_entity.document = document_entity
-    drive_doc_entity.flags.file_created = True
-    frappe.local.rollback_observers.append(drive_doc_entity)
-    drive_doc_entity.save()
-
->>>>>>> 421e2e91
+
     if parent == user_directory.name:
         drive_entity.share(frappe.session.user, write=1, share=1)
     return drive_entity
@@ -266,6 +252,7 @@
         response.headers.add("Content-Length", str(drive_entity.file_size))
         return response
 
+
 @frappe.whitelist()
 def list_folder_contents(entity_name=None, order_by="modified", is_active=1):
     """
