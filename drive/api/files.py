--- conflicted
+++ resolved
@@ -235,107 +235,7 @@
     if not os.path.exists(uploads_path):
         uploads_path = Path(frappe.get_site_path("private/files"), team_name, "uploads")
         uploads_path.mkdir()
-<<<<<<< HEAD
     return uploads_path / file_name
-=======
-    return uploads_path
-
-
-@frappe.whitelist()
-def upload_file(team, personal, fullpath=None, parent=None, last_modified=None):
-    """
-    Accept chunked file contents via a multipart upload, store the file on
-    disk, and insert a corresponding DriveEntity doc.
-
-    :param fullpath: Full path of the uploaded file
-    :param parent: Document-name of the parent folder. Defaults to the user directory
-    :raises PermissionError: If the user does not have write access to the specified parent folder
-    :raises FileExistsError: If a file with the same name already exists in the specified parent folder
-    :raises ValueError: If the size of the stored file does not match the specified filesize
-    :return: DriveEntity doc once the entire file has been uploaded
-    """
-    home_folder = get_home_folder(team)
-    parent = parent or home_folder["name"]
-    if isinstance(personal, str):
-        personal = int(personal)
-
-    if fullpath:
-        dirname = os.path.dirname(fullpath).split("/")
-        for i in dirname:
-            parent = if_folder_exists(team, i, parent, personal)
-
-    is_team_member = team in get_teams() and not personal
-    if not is_team_member and not frappe.has_permission(
-        doctype="Drive File", doc=parent, ptype="write", user=frappe.session.user
-    ):
-        frappe.throw("Cannot upload due to insufficient permissions", frappe.PermissionError)
-
-    file = frappe.request.files["file"]
-    upload_session = frappe.form_dict.uuid
-    title = get_new_title(file.filename, parent)
-
-    current_chunk = int(frappe.form_dict.chunk_index)
-    total_chunks = int(frappe.form_dict.total_chunk_count)
-
-    site_folder = frappe.get_site_path("private/files")
-    temp_path = (
-        get_uploads_directory(home_folder["name"]) / f"{upload_session}_{secure_filename(title)}"
-    )
-
-    storage_data = storage_bar_data(team)
-    if (storage_data["limit"] - storage_data["total_size"]) < int(
-        frappe.form_dict.total_file_size
-    ):
-        frappe.throw("You're out of storage!", ValueError)
-
-    with temp_path.open("ab") as f:
-        f.seek(int(frappe.form_dict.chunk_byte_offset))
-        f.write(file.stream.read())
-        if not f.tell() >= int(frappe.form_dict.total_file_size):
-            return
-        else:
-            pass
-    if current_chunk == total_chunks - 1:
-        file_size = temp_path.stat().st_size
-        if file_size != int(frappe.form_dict.total_file_size):
-            temp_path.unlink()
-            frappe.throw("Size on disk does not match specified filesize.", ValueError)
-
-        mime_type = mimemapper.get_mime_type(temp_path.suffix[1:])
-        if mime_type is None:
-            # Read the first 2KB of the binary stream to determine the file type if string checking failed
-            # Do a rejection workflow to reject undesired mime types
-            mime_type = magic.from_buffer(open(temp_path, "rb").read(2048), mime=True)
-
-        drive_file = create_drive_file(
-            team,
-            personal,
-            title,
-            parent,
-            file_size,
-            mime_type,
-            last_modified,
-            lambda n: Path(home_folder["name"]) / f"{n}{temp_path.suffix}",
-        )
-        os.rename(temp_path, Path(site_folder) / drive_file.path)
-
-        # Update folder size
-        update_file_size(parent, file_size)
-        if mime_type.startswith(("image", "video")):
-            frappe.enqueue(
-                create_thumbnail,
-                queue="default",
-                timeout=None,
-                now=True,
-                at_front=True,
-                # will set to false once reactivity in new UI is solved
-                entity_name=drive_file.name,
-                path=Path(frappe.get_site_path("private/files")) / drive_file.path,
-                mime_type=mime_type,
-                team=team,
-            )
-        return drive_file
->>>>>>> 9250ad10
 
 
 def create_drive_file(
