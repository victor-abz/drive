--- conflicted
+++ resolved
@@ -177,17 +177,13 @@
 const rootEntity = computed(() => props.rootResource?.data)
 
 const dropdownAction = computed(() => {
-<<<<<<< HEAD
   if (props.actions) return props.actions
   if (!rootEntity.value?.title) return
-=======
-  if (!rootEntity.value) return
   let actions = []
   if (props.actions) {
     if (props.actions[0] === "extend") actions = props.actions.slice(1)
     else return props.actions
   }
->>>>>>> 14b1e396
   return [
     {
       label: __("Share"),
