<template>
  <div class="h-full" @contextmenu="toggleEmptyContext">
    <FolderContentsError
      v-if="$resources.folderContents.error"
      :error="$resources.folderContents.error" />

    <GridView
      v-else-if="$store.state.view === 'grid'"
      :folder-contents="$resources.folderContents.data"
      :selected-entities="selectedEntities"
      @entity-selected="(selected) => (selectedEntities = selected)"
      @open-entity="(entity) => openEntity(entity)"
      @show-entity-context="(event) => toggleEntityContext(event)"
      @show-empty-entity-context="(event) => toggleEmptyContext(event)"
      @close-context-menu-event="closeContextMenu"
      @fetch-folder-contents="() => $resources.folderContents.fetch()">
      <template #toolbar>
        <DriveToolBar
          :action-items="actionItems"
          :breadcrumbs="breadcrumbs"
          :column-headers="columnHeaders"
          :show-info-button="showInfoButton" />
      </template>
      <template #placeholder>
        <NoFilesSection />
      </template>
    </GridView>

    <ListView
      v-else
      :folder-contents="$resources.folderContents.data"
      :selected-entities="selectedEntities"
      @entity-selected="(selected) => (selectedEntities = selected)"
      @open-entity="(entity) => openEntity(entity)"
      @show-entity-context="(event) => toggleEntityContext(event)"
      @show-empty-entity-context="(event) => toggleEmptyContext(event)"
      @close-context-menu-event="closeContextMenu"
      @fetch-folder-contents="() => $resources.folderContents.fetch()">
      <template #toolbar>
        <DriveToolBar
          :action-items="actionItems"
          :breadcrumbs="breadcrumbs"
          :column-headers="columnHeaders"
          :show-info-button="showInfoButton" />
      </template>
      <template #placeholder>
        <NoFilesSection />
      </template>
    </ListView>

    <FilePreview
      v-if="showPreview"
      :preview-entity="previewEntity"
      @hide="hidePreview" />
    <EntityContextMenu
      v-if="showEntityContext"
      v-on-outside-click="closeContextMenu"
      :entity-name="selectedEntities[0].name"
      :action-items="actionItems"
      :entity-context="entityContext"
      :close="closeContextMenu" />
    <EmptyEntityContextMenu
      v-if="showEmptyEntityContextMenu"
      v-on-outside-click="closeContextMenu"
      :action-items="emptyActionItems"
      :entity-context="entityContext"
      :close="closeContextMenu" />
    <NewFolderDialog
      v-model="showNewFolderDialog"
      :parent="$route.params.entityName"
      @success="
        () => {
          emitter.emit('fetchFolderContents');
          showNewFolderDialog = false;
        }
      " />
    <RenameDialog
      v-model="showRenameDialog"
      :entity="selectedEntities[0]"
      @success="
        () => {
          $resources.folderContents.fetch();
          showRenameDialog = false;
          selectedEntities = [];
        }
      " />
    <GeneralDialog
      v-model="showRemoveDialog"
      :entities="selectedEntities"
      :for="'remove'"
      @success="
        () => {
          $resources.folderContents.fetch();
          showRemoveDialog = false;
          selectedEntities = [];
        }
      " />
    <ShareDialog
      v-if="showShareDialog"
      v-model="showShareDialog"
      :entity-name="shareName"
      @success="$resources.folderContents.fetch()" />
  </div>
</template>

<script>
import ListView from "@/components/ListView.vue";
import GridView from "@/components/GridView.vue";
import DriveToolBar from "@/components/DriveToolBar.vue";
import NoFilesSection from "@/components/NoFilesSection.vue";
import FilePreview from "@/components/FilePreview.vue";
import NewFolderDialog from "@/components/NewFolderDialog.vue";
import RenameDialog from "@/components/RenameDialog.vue";
import ShareDialog from "@/components/ShareDialog.vue";
import GeneralDialog from "@/components/GeneralDialog.vue";
import FolderContentsError from "@/components/FolderContentsError.vue";
import EntityContextMenu from "@/components/EntityContextMenu.vue";
import EmptyEntityContextMenu from "@/components/EmptyEntityContextMenu.vue";
import { formatSize, formatDate } from "@/utils/format";

export default {
  name: "Folder",
  components: {
    ListView,
    GridView,
    DriveToolBar,
    NoFilesSection,
    FilePreview,
    NewFolderDialog,
    RenameDialog,
    ShareDialog,
    GeneralDialog,
    FolderContentsError,
    EntityContextMenu,
    EmptyEntityContextMenu,
  },
  props: {
    entityName: {
      type: String,
      required: false,
      default: "",
    },
  },
  data: () => ({
    dropzone: null,
    selectedEntities: [],
    previewEntity: null,
    showPreview: false,
    showRenameDialog: false,
    showShareDialog: false,
    showRemoveDialog: false,
    showEntityContext: false,
    showEmptyEntityContextMenu: false,
    showNewFolderDialog: false,
    entityContext: {},
    breadcrumbs: [{ label: "Home", route: "/" }],
    isSharedFolder: false,
  }),
  computed: {
    userId() {
      return this.$store.state.auth.user_id;
    },
    showInfoButton() {
      return !!this.selectedEntities.length && !this.$store.state.showInfo;
    },
    orderBy() {
      return this.$store.state.sortOrder.ascending
        ? this.$store.state.sortOrder.field
        : `${this.$store.state.sortOrder.field} desc`;
    },
    shareName() {
      return this.selectedEntities[0]
        ? this.selectedEntities[0].name
        : this.entityName;
    },
    emptyActionItems() {
      return [
        {
          label: "Upload File",
          icon: "file",
          handler: () => this.emitter.emit("uploadFile"),
          isEnabled: () => this.selectedEntities.length === 0,
        },
        {
          label: "Upload Folder",
          icon: "folder",
          handler: () => this.emitter.emit("uploadFolder"),
          isEnabled: () => this.selectedEntities.length === 0,
        },
        {
          label: "New Folder",
          icon: "folder-plus",
          handler: () => (this.showNewFolderDialog = true),
          isEnabled: () => this.selectedEntities.length === 0,
        },
        {
          label: "Paste",
          icon: "clipboard",
          handler: async () => {
            this.pasteEntities(this.entityName);
          },
          isEnabled: () =>
            this.$store.state.pasteData.entities.length &&
            this.$store.state.hasWriteAccess,
        },
      ].filter((item) => item.isEnabled());
    },
    actionItems() {
      return [
        {
          label: "Download",
          icon: "download",
          handler: () => {
            window.location.href = `/api/method/drive.api.files.get_file_content?entity_name=${this.selectedEntities[0].name}&trigger_download=1`;
          },
          isEnabled: () => {
            return (
              this.selectedEntities.length === 1 &&
              !this.selectedEntities[0].is_group &&
              (this.selectedEntities[0].allow_download ||
                this.selectedEntities[0].write ||
                this.selectedEntities[0].owner === "me")
            );
          },
        },
        {
          label: "Share",
          icon: "share-2",
          handler: () => {
            this.showShareDialog = true;
          },
          isEnabled: () => {
            return (
              (this.selectedEntities.length === 1 ||
                (this.entityName && !this.selectedEntities.length)) &&
              !this.isSharedFolder
            );
          },
        },
        {
          label: "View details",
          icon: "eye",
          handler: () => {
            this.$store.commit("setShowInfo", true);
          },
          isEnabled: () => {
            return (
              !this.$store.state.showInfo && this.selectedEntities.length === 1
            );
          },
        },
        {
          label: "Hide details",
          icon: "eye-off",
          handler: () => {
            this.$store.commit("setShowInfo", false);
          },
          isEnabled: () => {
            return this.$store.state.showInfo;
          },
        },
        {
          label: "Rename",
          icon: "edit",
          handler: () => {
            this.showRenameDialog = true;
          },
          isEnabled: () => {
            return (
              this.selectedEntities.length === 1 &&
              (this.selectedEntities[0].write ||
                this.selectedEntities[0].owner === "me")
            );
          },
        },
        {
          label: "Cut",
          icon: "scissors",
          handler: () => {
            this.$store.commit("setPasteData", {
              entities: this.selectedEntities.map((x) => x.name),
              action: "cut",
            });
          },
          isEnabled: () => {
            return (
              this.selectedEntities.length > 0 &&
              this.selectedEntities.every((x) => x.owner === "me" || x.write)
            );
          },
        },
        {
          label: "Copy",
          icon: "copy",
          handler: () => {
            this.$store.commit("setPasteData", {
              entities: this.selectedEntities.map((x) => x.name),
              action: "copy",
            });
          },
          isEnabled: () => {
            return this.selectedEntities.length > 0;
          },
        },
        {
          label: "Paste into Folder",
          icon: "clipboard",
          handler: async () => {
            this.pasteEntities(this.selectedEntities[0].name);
          },
          isEnabled: () => {
            return (
              this.$store.state.pasteData.entities.length &&
              this.selectedEntities.length === 1 &&
              this.selectedEntities[0].is_group &&
              (this.selectedEntities[0].write ||
                this.selectedEntities[0].owner === "me")
            );
          },
        },
        {
          label: "Add to Favourites",
          icon: "star",
          handler: () => {
            this.$resources.toggleFavourite.submit();
          },
          isEnabled: () => {
            return (
              this.selectedEntities.length > 0 &&
              this.selectedEntities.every((x) => !x.is_favourite)
            );
          },
        },
        {
          label: "Remove from Favourites",
          icon: "x-circle",
          handler: () => {
            this.$resources.toggleFavourite.submit();
          },
          isEnabled: () => {
            return (
              this.selectedEntities.length > 0 &&
              this.selectedEntities.every((x) => x.is_favourite)
            );
          },
        },
        {
          label: "Change Color",
          icon: "droplet",
          isEnabled: () => {
            return (
              this.selectedEntities.length === 1 &&
              this.selectedEntities[0].is_group
            );
          },
        },
        {
          label: "Remove",
          icon: "trash-2",
          handler: () => {
            this.$resources.removeEntity.submit();
          },
          isEnabled: () => {
            return (
              this.selectedEntities.length > 0 &&
              this.selectedEntities.every((x) => x.owner != "me") &&
              (this.selectedEntities.every((x) => x.write) ||
                !this.isSharedFolder)
            );
          },
        },
        {
          label: "Move to Trash",
          icon: "trash-2",
          handler: () => {
            this.showRemoveDialog = true;
          },
          isEnabled: () => {
            return (
              this.selectedEntities.length > 0 &&
              this.selectedEntities.every((x) => x.owner === "me")
            );
          },
        },
      ].filter((item) => item.isEnabled());
    },
    columnHeaders() {
      return [
        {
          label: "Name",
          field: "title",
          sortable: true,
        },
        {
          label: "Owner",
          field: "owner",
          sortable: true,
        },
        {
          label: "Modified",
          field: "modified",
          sortable: true,
        },
        {
          label: "Size",
          field: "file_size",
          sortable: true,
        },
      ].filter((item) => item.sortable);
    },
  },
  watch: {
    async entityName() {
      await this.$resources.folderAccess.fetch();
      this.$store.commit(
        "setHasWriteAccess",
        !!this.$resources.folderAccess.data?.write
      );
      this.selectedEntities = [];
    },
  },

  async mounted() {
<<<<<<< HEAD
    this.pasteListener = (e) => {
      if (
        (e.ctrlKey || e.metaKey) &&
        (e.key === "v" || e.key === "V") &&
        this.$store.state.pasteData.entities.length &&
        this.$store.state.hasWriteAccess
      )
        this.pasteEntities(this.entityName);
    };
    window.addEventListener("keydown", this.pasteListener);

    this.deleteListener = (e) => {
      if (
        e.key === "Delete" &&
        this.selectedEntities.length &&
        this.selectedEntities.every((x) => x.owner === "me")
      )
        this.showRemoveDialog = true;
    };
    window.addEventListener("keydown", this.deleteListener);

=======
    await this.$store.commit("setCurrentFolderID", this.entityName);
>>>>>>> fac5c183
    window.addEventListener(
      "dragover",
      function (e) {
        e = e || event;
        e.preventDefault();
      },
      false
    );
    window.addEventListener(
      "drop",
      function (e) {
        e = e || event;
        e.preventDefault();
      },
      false
    );

    await this.$resources.folderAccess.fetch();
    this.$store.commit(
      "setHasWriteAccess",
      !!this.$resources.folderAccess.data?.write
    );
    let componentContext = this;
    this.emitter.on("fetchFolderContents", () => {
      componentContext.$resources.folderContents.fetch();
    });
  },

  unmounted() {
    window.removeEventListener("keydown", this.pasteListener);
    window.removeEventListener("keydown", this.deleteListener);
    this.$store.commit("setHasWriteAccess", false);
    if (this.dropzone) this.dropzone.destroy();
  },
  methods: {
    openEntity(entity) {
      if (entity.is_group) {
        this.selectedEntities = [];
        this.$router.push({
          name: "Folder",
          params: { entityName: entity.name },
        });
      } else {
        this.previewEntity = entity;
        this.showPreview = true;
      }
    },

    async pasteEntities(newParent = null) {
      const method =
        this.$store.state.pasteData.action === "cut" ? "move" : "copy";
      for (let i = 0; i < this.$store.state.pasteData.entities.length; i++) {
        await this.$resources.pasteEntity.submit({
          method,
          entity_name: this.$store.state.pasteData.entities[i],
          new_parent: newParent,
        });
      }
      this.selectedEntities = [];
      this.$store.commit("setPasteData", { entities: [], action: null });
      this.$resources.folderContents.fetch();
    },

    hidePreview() {
      this.showPreview = false;
      this.previewEntity = null;
    },

    toggleEntityContext(event) {
      if (!event) this.showEntityContext = false;
      else {
        this.hidePreview();
        this.showEntityContext = true;
        this.showEmptyEntityContextMenu = false;
        this.entityContext = event;
      }
    },
    toggleEmptyContext(event) {
      if (!event) {
        this.showEntityContext = false;
        this.showEmptyEntityContextMenu = false;
      } else if (this.selectedEntities.length === 0) {
        this.selectedEntities = [];
        this.hidePreview();
        this.showEntityContext = false;
        this.showEmptyEntityContextMenu = true;
        this.entityContext = event;
      }
    },
    closeContextMenu() {
      this.showEntityContext = false;
      this.showEmptyEntityContextMenu = false;
      this.entityContext = undefined;
    },
    triggerFetchFolderEmit() {
      this.emitter.emit("fetchFolderContents");
    },
  },

  resources: {
    folderAccess() {
      return {
        url: "drive.api.permissions.get_user_access",
        params: { entity_name: this.entityName },
      };
    },
    createFolder() {
      return {
        url: "drive.api.files.create_folder",
        params: {
          title: this.folderName,
          parent: this.parent,
        },
        validate(params) {
          if (!params?.title) {
            return "Folder name is required";
          }
        },
        onSuccess() {
          this.$resources.folderContents.fetch();
        },
        onError(error) {
          if (error.messages) {
            this.errorMessage = error.messages.join("\n");
          } else {
            this.errorMessage = error.message;
          }
        },
      };
    },

    pasteEntity() {
      return {
        url: "drive.api.files.call_controller_method",
        method: "POST",
        validate(params) {
          if (!params?.new_parent) {
            return "New parent is required";
          }
        },
      };
    },

    folderContents() {
      return {
        url: "drive.api.files.list_folder_contents",
        // cache: ['folderContents', this.entityName],
        params: {
          entity_name: this.entityName,
          order_by: this.orderBy,
          fields:
            "name,title,is_group,owner,modified,file_size,mime_type,creation,allow_download",
        },
        onSuccess(data) {
          this.$resources.folderContents.error = null;
          data.forEach((entity) => {
            entity.size_in_bytes = entity.file_size;
            entity.file_size = entity.is_group
              ? "-"
              : formatSize(entity.file_size);
            entity.modified = formatDate(entity.modified);
            entity.creation = formatDate(entity.creation);
            entity.owner = entity.owner === this.userId ? "me" : entity.owner;
          });
        },
        auto: true,
      };
    },

    pathEntities() {
      return {
        url: "drive.api.files.get_entities_in_path",
        // cache: ['pathEntities', this.entityName],
        params: {
          entity_name: this.entityName,
        },
        onSuccess(data) {
          this.isSharedFolder = data.is_shared;
          let breadcrumbs = [];
          if (this.isSharedFolder)
            breadcrumbs.push({
              label: "Shared With Me",
              route: "/shared",
            });
          data.entities.forEach((entity, index) => {
            if (index === 0) {
              const isHome = entity.owner === this.userId;
              breadcrumbs.push({
                label: isHome ? "Home" : entity.title,
                route: isHome ? "/" : `/folder/${entity.name}`,
              });
            } else {
              breadcrumbs.push({
                label: entity.title,
                route: `/folder/${entity.name}`,
              });
            }
          });
          if (breadcrumbs.length > 4) {
            breadcrumbs.splice(1, breadcrumbs.length - 4, {
              label: "...",
              route: "",
            });
          }
          this.breadcrumbs = breadcrumbs;
        },
        auto: Boolean(this.entityName),
      };
    },

    toggleFavourite() {
      return {
        url: "drive.api.files.add_or_remove_favourites",
        params: {
          entity_names: JSON.stringify(
            this.selectedEntities?.map((entity) => entity.name)
          ),
        },
        onSuccess() {
          this.$resources.folderContents.fetch();
          this.selectedEntities = [];
        },
        onError(error) {
          if (error.messages) {
            console.log(error.messages);
          }
        },
      };
    },

    removeEntity() {
      return {
        url: "drive.api.files.unshare_entities",
        params: {
          entity_names: JSON.stringify(
            this.selectedEntities.map((entity) => entity.name)
          ),
          move: true,
        },
        onSuccess() {
          this.$resources.folderContents.fetch();
        },
        onError(error) {
          if (error.messages) {
            console.log(error.messages);
          }
        },
      };
    },
  },
};
</script><|MERGE_RESOLUTION|>--- conflicted
+++ resolved
@@ -142,7 +142,6 @@
     },
   },
   data: () => ({
-    dropzone: null,
     selectedEntities: [],
     previewEntity: null,
     showPreview: false,
@@ -421,7 +420,6 @@
   },
 
   async mounted() {
-<<<<<<< HEAD
     this.pasteListener = (e) => {
       if (
         (e.ctrlKey || e.metaKey) &&
@@ -443,9 +441,7 @@
     };
     window.addEventListener("keydown", this.deleteListener);
 
-=======
     await this.$store.commit("setCurrentFolderID", this.entityName);
->>>>>>> fac5c183
     window.addEventListener(
       "dragover",
       function (e) {
@@ -478,7 +474,6 @@
     window.removeEventListener("keydown", this.pasteListener);
     window.removeEventListener("keydown", this.deleteListener);
     this.$store.commit("setHasWriteAccess", false);
-    if (this.dropzone) this.dropzone.destroy();
   },
   methods: {
     openEntity(entity) {
