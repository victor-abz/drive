--- conflicted
+++ resolved
@@ -44,69 +44,6 @@
 })
 const store = useStore()
 
-<<<<<<< HEAD
-  watch: {
-    previewEntity: {
-      handler() {
-        this.loading = true
-        this.renderContent()
-      },
-    },
-  },
-  mounted() {
-    this.renderContent()
-  },
-  beforeUnmount() {
-    this.loading = true
-    this.$store.commit("setEntityInfo", [])
-  },
-  methods: {
-    renderContent() {
-      const isSupportedType =
-        this.previewEntity.mime_type &&
-        [
-          "image",
-          "video/quicktime",
-          "video/webm",
-          "video/mp4",
-          "audio",
-          "text",
-          "text/x-python",
-          "application/json",
-          "application/javascript",
-          "application/pdf",
-          "application/vnd.openxmlformats-officedocument.wordprocessingml.document",
-          "application/vnd.openxmlformats-officedocument.spreadsheetml.sheet",
-          "frappe_doc",
-        ].some((type) => this.previewEntity.mime_type.startsWith(type))
-      if (!isSupportedType) {
-        this.error = "Previews are not supported for this file type"
-        if (
-          this.$store.state.entityInfo[0].owner ===
-          this.$store.state.auth.user_id
-        ) {
-          this.error =
-            "Previews are not supported for this file type. Would you like to download it instead?"
-        }
-        this.loading = false
-      } else if (
-        this.previewEntity.mime_type.startsWith("video") &&
-        this.previewEntity.file_size < 2000 * 1024 * 1024
-      ) {
-        this.loading = false
-      } else if (this.previewEntity.file_size > 10 * 1024 * 1024) {
-        this.error = "File is too large to preview"
-        this.loading = false
-      } else {
-        this.loading = false
-        this.error = null
-      }
-    },
-    download() {
-      window.location.href = `/api/method/drive.api.files.get_file_content?entity_name=${this.previewEntity.name}&trigger_download=1`
-    },
-  },
-=======
 const SUPPORTED_TYPES = [
   "image",
   "video/quicktime",
@@ -137,7 +74,6 @@
 
 const download = () => {
   window.location.href = `/api/method/drive.api.files.get_file_content?entity_name=${props.previewEntity.name}&trigger_download=1`
->>>>>>> acc5d42a
 }
 
 const previewComponent = computed(() => {
