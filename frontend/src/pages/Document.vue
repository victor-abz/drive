<template>
  <Navbar
    v-if="!document.error"
    :root-resource="document"
    :actions="[
      'extend',
      {
        icon: MessagesSquare,
        label: 'Show Comments',
        onClick: () => (showComments = true),
        isEnabled: () => !showComments,
      },
      {
        icon: MessagesSquare,
        label: 'Hide Comments',
        onClick: () => (showComments = false),
        isEnabled: () => showComments,
      },
      {
        icon: MessageSquareDot,
        label: 'Show Resolved',
        onClick: () => (showResolved = true),
        isEnabled: () => !showResolved,
      },
      {
        icon: MessageSquareDot,
        label: 'Hide Resolved',
        onClick: () => (showResolved = false),
        isEnabled: () => showResolved,
      },
    ]"
  />
  <ErrorPage
    v-if="document.error"
    :error="document.error"
  />
  <LoadingIndicator
    v-else-if="!document.data && document.loading"
    :error="document.error"
    class="w-10 h-full text-neutral-100 mx-auto"
  />
  <div class="flex w-full overflow-auto">
    <TextEditor
      v-if="entity"
      ref="editor"
      v-model="rawContent"
      :entity="entity"
      :users="allUsers.data || []"
      :show-comments
      @save-document="saveDocument"
    />
  </div>
</template>

<script setup>
import Navbar from "@/components/Navbar.vue"
import {
  ref,
  inject,
  onMounted,
  defineAsyncComponent,
  provide,
  onBeforeUnmount,
} from "vue"
import { useRoute } from "vue-router"
import { useStore } from "vuex"
import { createResource, LoadingIndicator } from "frappe-ui"
<<<<<<< HEAD
import { watchDebounced } from "@vueuse/core"
import { setBreadCrumbs, prettyData, updateURLSlug } from "@/utils/files"
=======
import { setBreadCrumbs, prettyData } from "@/utils/files"
>>>>>>> 14b1e396
import { allUsers } from "@/resources/permissions"
import { toast } from "../utils/toasts"

import MessagesSquare from "~icons/lucide/messages-square"
import MessageSquareDot from "~icons/lucide/message-square-dot"
import LucideWifi from "~icons/lucide/wifi"
import LucideWifiOff from "~icons/lucide/wifi-off"
import LucideFileWarning from "~icons/lucide/file-warning"

const TextEditor = defineAsyncComponent(() =>
  import("@/components/DocEditor/TextEditor.vue")
)

const props = defineProps({
  entityName: String,
  team: String,
})

const store = useStore()
const route = useRoute()
const emitter = inject("emitter")
const showResolved = ref(false)
provide("showResolved", showResolved)

// Reactive data properties
const title = ref(null)
const rawContent = ref(null)
const entity = ref(null)
const lastFetched = ref(0)
const showComments = ref(false)
const edited = ref(false)

const saveDocument = () => {
  if (entity.value.write || entity.value.comment) {
    updateDocument.submit({
      entity_name: props.entityName,
      doc_name: entity.value.document,
      content: rawContent.value,
    })
    edited.value = true
    return true
  }
}

const onSuccess = (data) => {
  window.document.title = data.title
<<<<<<< HEAD
  updateURLSlug("Document", data.title)
  if (!data.settings) {
    data.settings =
      '{ "docWidth": false, "docSize": true, "docFont": "font-fd-sans", "docHeader": false, "docHighlightAnnotations": false, "docSpellcheck": false}'
  }
  settings.value = JSON.parse(data.settings)
=======
>>>>>>> 14b1e396
  store.commit("setActiveEntity", data)
  entity.value = data
  document.setData(prettyData([entity])[0])

  title.value = data.title
  rawContent.value = data.raw_content
  showComments.value = !!entity.value.comments.length
  lastFetched.value = Date.now()
  setBreadCrumbs(data.breadcrumbs, data.is_private, () => {
    data.write && emitter.emit("rename")
  })
}

const document = createResource({
  url: "drive.api.permissions.get_entity_with_permissions",
  auto: true,
  params: {
    entity_name: props.entityName,
  },
  onSuccess,
})

const updateDocument = createResource({
  url: "drive.api.files.save_doc",
  onError(data) {
    console.log(data)
    toast({
      title: "There was an error.",
      icon: LucideFileWarning,
      text: "We can't save your file. Please contact support.",
    })
  },
})

window.addEventListener("offline", () => {
  toast({
    title: "You're offline",
    icon: LucideWifiOff,
    text: "Don't worry, your changes will be saved locally.",
  })
})
window.addEventListener("online", () => {
  toast({ title: "Back online!", icon: h(LucideWifi) })
})

onMounted(() => allUsers.fetch({ team: route.params?.team }))

onBeforeUnmount(() => edited.value && saveDocument())
</script><|MERGE_RESOLUTION|>--- conflicted
+++ resolved
@@ -65,12 +65,7 @@
 import { useRoute } from "vue-router"
 import { useStore } from "vuex"
 import { createResource, LoadingIndicator } from "frappe-ui"
-<<<<<<< HEAD
-import { watchDebounced } from "@vueuse/core"
 import { setBreadCrumbs, prettyData, updateURLSlug } from "@/utils/files"
-=======
-import { setBreadCrumbs, prettyData } from "@/utils/files"
->>>>>>> 14b1e396
 import { allUsers } from "@/resources/permissions"
 import { toast } from "../utils/toasts"
 
@@ -117,15 +112,13 @@
 
 const onSuccess = (data) => {
   window.document.title = data.title
-<<<<<<< HEAD
   updateURLSlug("Document", data.title)
   if (!data.settings) {
     data.settings =
       '{ "docWidth": false, "docSize": true, "docFont": "font-fd-sans", "docHeader": false, "docHighlightAnnotations": false, "docSpellcheck": false}'
   }
   settings.value = JSON.parse(data.settings)
-=======
->>>>>>> 14b1e396
+
   store.commit("setActiveEntity", data)
   entity.value = data
   document.setData(prettyData([entity])[0])
