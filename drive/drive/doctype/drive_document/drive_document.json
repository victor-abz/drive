{
  "actions": [],
  "allow_rename": 1,
  "autoname": "hash",
  "creation": "2023-04-05 11:32:23.940763",
  "default_view": "List",
  "doctype": "DocType",
  "editable_grid": 1,
  "engine": "InnoDB",
  "field_order": ["title", "content"],
  "fields": [
    {
      "fieldname": "title",
      "fieldtype": "Text",
      "in_list_view": 1,
      "label": "Title",
      "reqd": 1
    },
    {
      "fieldname": "content",
      "fieldtype": "JSON",
      "label": "Content"
    }
  ],
  "index_web_pages_for_search": 1,
  "links": [],
<<<<<<< HEAD
  "modified": "2023-04-18 12:04:55.990909",
=======
  "modified": "2023-04-17 16:43:30.576172",
>>>>>>> 421e2e91
  "modified_by": "Administrator",
  "module": "Drive",
  "name": "Drive Document",
  "naming_rule": "Random",
  "owner": "Administrator",
  "permissions": [
    {
      "create": 1,
      "delete": 1,
      "email": 1,
      "export": 1,
      "print": 1,
      "read": 1,
      "report": 1,
      "role": "System Manager",
      "share": 1,
      "write": 1
    }
  ],
  "sort_field": "modified",
  "sort_order": "DESC",
  "states": []
}<|MERGE_RESOLUTION|>--- conflicted
+++ resolved
@@ -24,11 +24,7 @@
   ],
   "index_web_pages_for_search": 1,
   "links": [],
-<<<<<<< HEAD
   "modified": "2023-04-18 12:04:55.990909",
-=======
-  "modified": "2023-04-17 16:43:30.576172",
->>>>>>> 421e2e91
   "modified_by": "Administrator",
   "module": "Drive",
   "name": "Drive Document",
@@ -48,6 +44,20 @@
       "write": 1
     }
   ],
+  "permissions": [
+    {
+      "create": 1,
+      "delete": 1,
+      "email": 1,
+      "export": 1,
+      "print": 1,
+      "read": 1,
+      "report": 1,
+      "role": "System Manager",
+      "share": 1,
+      "write": 1
+    }
+  ],
   "sort_field": "modified",
   "sort_order": "DESC",
   "states": []
