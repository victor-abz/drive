--- conflicted
+++ resolved
@@ -202,15 +202,6 @@
           isEnabled: () => this.selectedEntities.length === 0,
         },
         {
-<<<<<<< HEAD
-          label: 'New File',
-          icon: 'file-text',
-          handler: () => (this.showTextEditorDialogue = true),
-          isEnabled: () => this.selectedEntities.length === 0,
-        },
-        {
-=======
->>>>>>> aaeb7868
           label: 'New Folder',
           icon: 'folder-plus',
           handler: () => (this.showNewFolderDialog = true),
