--- conflicted
+++ resolved
@@ -438,7 +438,6 @@
   }
 }
 
-<<<<<<< HEAD
 function slugger(title) {
   return slugify(title.split(".").join(" "), { lower: true })
 }
@@ -511,8 +510,7 @@
 export function dynamicList(k) {
   return k.filter((a) => !("cond" in a) || a.cond)
 }
-=======
+
 export const setTitle = (title) =>
   (document.title =
-    (router.currentRoute.name === "Folder" ? "Folder - " : "") + title)
->>>>>>> 14b1e396
+    (router.currentRoute.name === "Folder" ? "Folder - " : "") + title)